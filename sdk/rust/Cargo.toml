[workspace]
members = [".", "protobufs"]

[package]
description = "The SDK for interacting with Hedera Hashgraph."
edition = "2021"
license = "Apache-2.0"
name = "hedera"
readme = "../../README.md"
repository = "https://github.com/hashgraph/hedera-sdk-rust"
version = "0.1.0"

[lib]
bench = false
crate-type = ["lib", "staticlib", "cdylib"]

[features]
ffi = []

[dependencies]
async-stream = "0.3.3"
async-trait = "0.1.53"
backoff = "0.4.0"
base64 = "0.13.0"
ed25519-dalek = { version = "1.0.1", features = ["rand", "serde"] }
either = { version = "1.7.0", features = ["serde"] }
fraction = { version = "0.11.0", features = ["with-serde-support"] }
futures-core = "0.3.21"
futures-util = "0.3.21"
hedera-proto = { path = "./protobufs", features = [
    "serde",
    "time_0_3",
    "fraction",
] }
hex = "0.4.3"
hmac = "0.12.1"
http = "0.2.7"
itertools = "0.10.3"
k256 = "0.11.0"
log = "0.4.17"
num-bigint = "0.4.3"
once_cell = "1.10.0"
parking_lot = "0.12.0"
paste = "1.0.7"
pbkdf2 = "0.11.0"
<<<<<<< HEAD
hmac = "0.12.1"
either = { version = "1.7.0", features = ["serde"] }
base64 = "0.13.0"
rust_decimal = "1.26.1"
derive_more = "0.99.17"
=======
pkcs8 = "0.9.0"
prost = "0.11.0"
rand = "0.8.5"
serde = { version = "1.0.137", features = ["derive"] }
serde_json = "1.0.79"
serde_with = { version = "2.0.0", features = ["hex", "base64", "time_0_3"] }
sha2 = "0.10.2"
>>>>>>> 111e77d8
sha3 = "0.10.2"
thiserror = "1.0.31"
time = { version = "0.3.9", features = ["serde"] }
tokio = { version = "1.18.1", features = ["rt-multi-thread"] }
tonic = "0.8.0"

[dev-dependencies]
anyhow = "1.0.57"
assert_matches = "1.5.0"
clap = { version = "3.1.18", features = ["derive", "env"] }
dotenv = "0.15.0"
expect-test = "1.4.0"
futures = "0.3"
hex-literal = "0.3.4"
pretty_env_logger = "0.4.0"
tokio = { version = "1.18.1", features = ["full"] }

[build-dependencies]
anyhow = "1.0.57"
cbindgen = "0.24.3"

[profile.release]
codegen-units = 1
debug = 0
lto = "fat"
opt-level = "z"
overflow-checks = false
panic = "abort"
strip = true

[patch.crates-io]
curve25519-dalek = { git = "https://github.com/launchbadge/curve25519-dalek", branch = "lb-update" }
ed25519-dalek = { git = "https://github.com/launchbadge/ed25519-dalek", branch = "lb-update" }<|MERGE_RESOLUTION|>--- conflicted
+++ resolved
@@ -22,6 +22,7 @@
 async-trait = "0.1.53"
 backoff = "0.4.0"
 base64 = "0.13.0"
+derive_more = "0.99.17"
 ed25519-dalek = { version = "1.0.1", features = ["rand", "serde"] }
 either = { version = "1.7.0", features = ["serde"] }
 fraction = { version = "0.11.0", features = ["with-serde-support"] }
@@ -43,21 +44,14 @@
 parking_lot = "0.12.0"
 paste = "1.0.7"
 pbkdf2 = "0.11.0"
-<<<<<<< HEAD
-hmac = "0.12.1"
-either = { version = "1.7.0", features = ["serde"] }
-base64 = "0.13.0"
-rust_decimal = "1.26.1"
-derive_more = "0.99.17"
-=======
 pkcs8 = "0.9.0"
 prost = "0.11.0"
 rand = "0.8.5"
+rust_decimal = "1.26.1"
 serde = { version = "1.0.137", features = ["derive"] }
 serde_json = "1.0.79"
 serde_with = { version = "2.0.0", features = ["hex", "base64", "time_0_3"] }
 sha2 = "0.10.2"
->>>>>>> 111e77d8
 sha3 = "0.10.2"
 thiserror = "1.0.31"
 time = { version = "0.3.9", features = ["serde"] }
