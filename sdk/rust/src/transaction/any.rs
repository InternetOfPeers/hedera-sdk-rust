--- conflicted
+++ resolved
@@ -17,13 +17,10 @@
 };
 
 use crate::account::{
-<<<<<<< HEAD
-    AccountCreateTransactionData, AccountDeleteTransactionData, AccountUpdateTransactionData, AccountDeleteAllowanceTransactionData
-=======
     AccountCreateTransactionData,
     AccountDeleteTransactionData,
     AccountUpdateTransactionData,
->>>>>>> b042476e
+    AccountDeleteAllowanceTransactionData,
 };
 use crate::contract::{
     ContractCreateTransactionData,
